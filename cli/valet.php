--- conflicted
+++ resolved
@@ -45,159 +45,7 @@
 ]);
 
 /**
-<<<<<<< HEAD
- * Get or set the domain currently being used by Valet.
- */
-$app->command('domain [domain]', function ($domain = null) {
-    if ($domain === null) {
-        return info(Configuration::read()['domain']);
-    }
-
-    DnsMasq::updateDomain(
-        $oldDomain = Configuration::read()['domain'], $domain = trim($domain, '.')
-    );
-
-    Configuration::updateKey('domain', $domain);
-    Site::resecureForNewDomain($oldDomain, $domain);
-    PhpFpm::restart();
-    Nginx::restart();
-
-    info('Your Valet domain has been updated to ['.$domain.'].');
-})->descriptions('Get or set the domain used for Valet sites');
-
-/**
- * Add the current working directory to the paths configuration.
- */
-$app->command('park [path]', function ($path = null) {
-    Configuration::addPath($path ?: getcwd());
-
-    info(($path === null ? "This" : "The [{$path}]") . " directory has been added to Valet's paths.");
-})->descriptions('Register the current working (or specified) directory with Valet');
-
-/**
- * Remove the current working directory from the paths configuration.
- */
-$app->command('forget [path]', function ($path = null) {
-    Configuration::removePath($path ?: getcwd());
-
-    info(($path === null ? "This" : "The [{$path}]") . " directory has been removed from Valet's paths.");
-})->descriptions('Remove the current working (or specified) directory from Valet\'s list of paths');
-
-/**
- * Remove the current working directory to the paths configuration.
- */
-$app->command('status', function () {
-    PhpFpm::status();
-    Nginx::status();
-})->descriptions('View Valet service status');
-
-/**
- * Register a symbolic link with Valet.
- */
-$app->command('link [name]', function ($name) {
-    $linkPath = Site::link(getcwd(), $name = $name ?: basename(getcwd()));
-
-    info('A ['.$name.'] symbolic link has been created in ['.$linkPath.'].');
-})->descriptions('Link the current working directory to Valet');
-
-/**
- * Display all of the registered symbolic links.
- */
-$app->command('links', function () {
-    passthru('ls -lh '.VALET_HOME_PATH.'/Sites');
-})->descriptions('Display all of the registered Valet links');
-
-/**
- * Unlink a link from the Valet links directory.
- */
-$app->command('unlink [name]', function ($name) {
-    Site::unlink($name = $name ?: basename(getcwd()));
-
-    info('The ['.$name.'] symbolic link has been removed.');
-})->descriptions('Remove the specified Valet link');
-
-/**
- * Secure the given domain with a trusted TLS certificate.
- */
-$app->command('secure [domain]', function ($domain = null) {
-    $url = ($domain ?: Site::host(getcwd())).'.'.Configuration::read()['domain'];
-
-    Site::secure($url);
-    PhpFpm::restart();
-    Nginx::restart();
-
-    info('The ['.$url.'] site has been secured with a fresh TLS certificate.');
-})->descriptions('Secure the given domain with a trusted TLS certificate');
-
-/**
- * Stop serving the given domain over HTTPS and remove the trusted TLS certificate.
- */
-$app->command('unsecure [domain]', function ($domain = null) {
-    $url = ($domain ?: Site::host(getcwd())).'.'.Configuration::read()['domain'];
-
-    Site::unsecure($url);
-    PhpFpm::restart();
-    Nginx::restart();
-
-    info('The ['.$url.'] site will now serve traffic over HTTP.');
-})->descriptions('Stop serving the given domain over HTTPS and remove the trusted TLS certificate');
-
-/**
- * Determine which Valet driver the current directory is using.
- */
-$app->command('which', function () {
-    require __DIR__.'/drivers/require.php';
-
-    $driver = ValetDriver::assign(getcwd(), basename(getcwd()), '/');
-
-    if ($driver) {
-        info('This site is served by ['.get_class($driver).'].');
-    } else {
-        warning('Valet could not determine which driver to use for this site.');
-    }
-})->descriptions('Determine which Valet driver serves the current working directory');
-
-/**
- * Display all of the registered paths.
- */
-$app->command('paths', function () {
-    $paths = Configuration::read()['paths'];
-
-    if (count($paths) > 0) {
-        output(json_encode($paths, JSON_PRETTY_PRINT | JSON_UNESCAPED_SLASHES));
-    } else {
-        info('No paths have been registered.');
-    }
-})->descriptions('Get all of the paths registered with Valet');
-
-/**
- * Open the current directory in the browser.
- */
- $app->command('open', function () {
-     $url = "http://".Site::host(getcwd()).'.'.Configuration::read()['domain'].'/';
-
-     passthru("xdg-open ".escapeshellarg($url));
- })->descriptions('Open the site for the current directory in your browser');
-
-/**
- * Generate a publicly accessible URL for your project.
- */
-$app->command('share', function () {
-    warning("It looks like you are running `cli/valet.php` directly, please use the `valet` script in the project root instead.");
-})->descriptions('Generate a publicly accessible URL for your project');
-
-/**
- * Echo the currently tunneled URL.
- */
-$app->command('fetch-share-url', function () {
-    output(Ngrok::currentTunnelUrl());
-})->descriptions('Get the URL to the current Ngrok tunnel');
-
-/**
- * Start the daemon services.
-=======
  * Most commands are available only if valet is installed.
->>>>>>> 5e34b46e
  */
 if (is_dir(VALET_HOME_PATH)) {
     /**
